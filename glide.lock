hash: 022574d231097f31f15445749116066460baf4faa1fb08be588657df4aa86f07
updated: 2016-12-13T15:15:40.515957445+01:00
imports:
<<<<<<< HEAD
- name: bitbucket.org/ww/goautoneg
  version: 75cd24fc2f2c2a2088577d12123ddee5f54e0675
- name: github.com/auth0/go-jwt-middleware
  version: 731fd2f34fda4c4a7c22816f2167e2d310cb1e42
- name: github.com/aws/aws-sdk-go
  version: c924893c38ecc04b18d7aab8a7aa561cb8b4c4cc
  subpackages:
  - aws
  - aws/awserr
  - aws/awsutil
  - aws/client
  - aws/client/metadata
  - aws/corehandlers
  - aws/credentials
  - aws/credentials/ec2rolecreds
  - aws/defaults
  - aws/ec2metadata
  - aws/request
  - aws/session
  - private/endpoints
  - private/protocol/ec2query
  - private/protocol/query/queryutil
  - private/protocol/rest
  - private/protocol/xml/xmlutil
  - private/signer/v4
  - private/waiter
  - service/ec2
- name: github.com/beorn7/perks
  version: 3ac7bf7a47d159a033b107610db8a1b6575507a4
=======
- name: cloud.google.com/go
  version: 3b1ae45394a234c385be014e9a488f2bb6eef821
>>>>>>> b355b195
  subpackages:
  - compute/metadata
  - internal
- name: github.com/auth0/go-jwt-middleware
  version: f3f7de3b9e394e3af3b88e1b9457f6f71d1ae0ac
- name: github.com/blang/semver
  version: 31b736133b98f26d5e078ec9eb591666edfd091f
- name: github.com/cloudflare/cfssl
  version: cf43e7ea8a406fdef189459716efff42ba926774
  subpackages:
  - auth
  - certdb
  - config
  - crypto/pkcs7
  - csr
  - errors
  - helpers
  - helpers/derhelpers
  - info
  - initca
  - log
  - ocsp/config
  - signer
  - signer/local
- name: github.com/coreos/go-oidc
  version: 5644a2f50e2d2d5ba0b474bc5bc55fea1925936d
  subpackages:
  - http
  - jose
  - key
  - oauth2
  - oidc
- name: github.com/coreos/pkg
  version: fa29b1d70f0beaddd4c7021607cc3c3be8ce94b8
  subpackages:
  - health
  - httputil
  - timeutil
- name: github.com/davecgh/go-spew
  version: 5215b55f46b2b919f50a1df0eaa5886afe4e3b3d
  repo: https://github.com/davecgh/go-spew
  subpackages:
  - spew
- name: github.com/dgrijalva/jwt-go
  version: d2709f9f1f31ebcda9651b03077758c1f3a0018c
- name: github.com/digitalocean/godo
  version: c3a2aad75d576aed8f14dcaea896e40eff83dd18
- name: github.com/docker/distribution
  version: cd27f179f2c10c5d300e6d09025b538c475b0d51
  subpackages:
  - digest
  - reference
- name: github.com/emicklei/go-restful
  version: 89ef8af493ab468a45a42bb0d89a06fccdd2fb22
  subpackages:
  - log
  - swagger
- name: github.com/fsnotify/fsnotify
  version: fd9ec7deca8bf46ecd2a795baaacf2b3a9be1197
- name: github.com/ghodss/yaml
  version: 73d445a93680fa1a78ae23a5839bad48f32ba1ee
- name: github.com/go-ini/ini
  version: 2e44421e256d82ebbf3d4d4fcabe8930b905eff3
- name: github.com/go-kit/kit
  version: f66b0e13579bfc5a48b9e2a94b1209c107ea1f41
  subpackages:
  - endpoint
  - log
  - transport/http
- name: github.com/go-logfmt/logfmt
  version: 390ab7935ee28ec6b286364bba9b4dd6410cb3d5
- name: github.com/go-openapi/jsonpointer
  version: 46af16f9f7b149af66e5d1bd010e3574dc06de98
- name: github.com/go-openapi/jsonreference
  version: 13c6e3589ad90f49bd3e3bbe2c2cb3d7a4142272
- name: github.com/go-openapi/spec
  version: 6aced65f8501fe1217321abf0749d354824ba2ff
- name: github.com/go-openapi/swag
  version: 1d0bd113de87027671077d3c71eb3ac5d7dbba72
- name: github.com/go-stack/stack
  version: 100eb0c0a9c5b306ca2fb4f165df21d80ada4b82
- name: github.com/gogo/protobuf
  version: e18d7aa8f8c624c915db340349aad4c49b10d173
  subpackages:
  - proto
  - sortkeys
- name: github.com/golang/glog
  version: 44145f04b68cf362d9c4df2182967c2275eaefed
- name: github.com/golang/groupcache
  version: 02826c3e79038b59d737d3b1c0a1d937f71a4433
  subpackages:
  - lru
- name: github.com/golang/protobuf
  version: 8616e8ee5e20a1704615e6c8d7afcdac06087a67
  subpackages:
  - proto
- name: github.com/google/certificate-transparency
  version: 0f6e3d1d1ba4d03fdaab7cd716f36255c2e48341
  repo: https://github.com/google/certificate-transparency
  subpackages:
  - go
  - go/asn1
  - go/client
  - go/x509
  - go/x509/pkix
- name: github.com/google/go-querystring
  version: 9235644dd9e52eeae6fa48efd539fdc351a0af53
  subpackages:
  - query
- name: github.com/google/gofuzz
  version: bbcb9da2d746f8bdbd6a936686a0a6067ada0ec5
- name: github.com/gorilla/context
  version: 1ea25387ff6f684839d82767c1733ff4d4d15d0a
- name: github.com/gorilla/handlers
  version: ee54c7b44cab12289237fb8631314790076e728b
- name: github.com/gorilla/mux
  version: 0eeaf8392f5b04950925b8a69fe70f110fa7cbfc
- name: github.com/hashicorp/hcl
  version: 7cb7455c285ca3bf3362aa4ba6a06a6d6f5c3ba0
  subpackages:
  - hcl/ast
  - hcl/parser
  - hcl/scanner
  - hcl/strconv
  - hcl/token
  - json/parser
  - json/scanner
  - json/token
- name: github.com/howeyc/gopass
  version: 3ca23474a7c7203e0a0a070fd33508f6efdb9b3d
- name: github.com/imdario/mergo
  version: 6633656539c1639d9d78127b7d47c622b5d7b6dc
- name: github.com/jmespath/go-jmespath
  version: 3433f3ea46d9f8019119e7dd41274e112a2359a9
- name: github.com/inconshreveable/mousetrap
  version: 76626ae9c91c4f2a10f34cad8ce83ea42c93bb75
- name: github.com/jonboulle/clockwork
  version: 72f9bd7c4e0c2a40055ab3d0f09654f730cce982
- name: github.com/juju/ratelimit
  version: 77ed1c8a01217656d2080ad51981f6e99adaa177
- name: github.com/kr/logfmt
  version: b84e30acd515aadc4b783ad4ff83aff3299bdfe0
- name: github.com/magiconair/properties
  version: 9c47895dc1ce54302908ab8a43385d1f5df2c11c
- name: github.com/mailru/easyjson
  version: d5b7844b561a7bc640052f1b935f7b800330d7e0
  subpackages:
  - buffer
  - jlexer
  - jwriter
- name: github.com/mitchellh/mapstructure
  version: f3009df150dadf309fdee4a54ed65c124afad715
- name: github.com/pborman/uuid
  version: ca53cad383cad2479bbba7f7a1a05797ec1386e4
- name: github.com/pelletier/go-buffruneio
  version: df1e16fde7fc330a0ca68167c23bf7ed6ac31d6d
- name: github.com/pelletier/go-toml
  version: 7cb988051d5045890cb91402a0b5fddc76c627bc
- name: github.com/PuerkitoBio/purell
  version: 8a290539e2e8629dbc4e6bad948158f790ec31f4
- name: github.com/PuerkitoBio/urlesc
  version: 5bd2802263f21d8788851d5305584c82a5c75d7e
- name: github.com/spf13/afero
  version: 06b7e5f50606ecd49148a01a6008942d9b669217
  subpackages:
  - mem
- name: github.com/spf13/cast
  version: 24b6558033ffe202bf42f0f3b870dcc798dd2ba8
- name: github.com/spf13/cobra
  version: 9495bc009a56819bdb0ddbc1a373e29c140bc674
- name: github.com/spf13/jwalterweatherman
  version: 33c24e77fb80341fe7130ee7c594256ff08ccc46
- name: github.com/spf13/pflag
  version: 5ccb023bc27df288a957c5e994cd44fd19619465
- name: github.com/spf13/viper
  version: 651d9d916abc3c3d6a91a12549495caba5edffd2
- name: github.com/tent/http-link-go
  version: ac974c61c2f990f4115b119354b5e0b47550e888
- name: github.com/ugorji/go
  version: f1f1a805ed361a0e078bb537e4ea78cd37dcf065
  subpackages:
  - codec
- name: golang.org/x/crypto
  version: 1f22c0103821b9390939b6776727195525381532
  subpackages:
  - curve25519
  - pkcs12
  - pkcs12/internal/rc2
  - ssh
  - ssh/terminal
- name: golang.org/x/net
  version: 3f122ce3dbbe488b7e6a8bdb26f41edec852a40b
  subpackages:
  - context
  - context/ctxhttp
  - http2
  - http2/hpack
  - idna
  - lex/httplex
- name: golang.org/x/oauth2
  version: 3c3a985cb79f52a3190fbc056984415ca6763d01
  subpackages:
  - google
  - internal
  - jws
  - jwt
- name: golang.org/x/sys
  version: 8f0908ab3b2457e2e15403d3697c9ef5cb4b57a9
  subpackages:
  - unix
- name: golang.org/x/text
  version: 2910a502d2bf9e43193af9d68ca516529614eed3
  subpackages:
  - cases
  - internal/tag
  - language
  - runes
  - secure/bidirule
  - secure/precis
  - transform
  - unicode/bidi
  - unicode/norm
  - width
- name: google.golang.org/appengine
  version: 4f7eeb5305a4ba1966344836ba4af9996b7b4e05
  subpackages:
  - internal
  - internal/app_identity
  - internal/base
  - internal/datastore
  - internal/log
  - internal/modules
  - internal/remote_api
  - internal/urlfetch
  - urlfetch
- name: gopkg.in/inf.v0
  version: 3887ee99ecf07df5b447e9b00d9c0b2adaa9f3e4
- name: gopkg.in/yaml.v2
  version: 53feefa2559fb8dfa8d81baad31be332c97d6c77
- name: k8s.io/client-go
  version: 243d8a9cb66a51ad8676157f79e71033b4014a2a
  subpackages:
  - discovery
  - kubernetes
  - kubernetes/typed/apps/v1beta1
  - kubernetes/typed/authentication/v1beta1
  - kubernetes/typed/authorization/v1beta1
  - kubernetes/typed/autoscaling/v1
  - kubernetes/typed/batch/v1
  - kubernetes/typed/batch/v2alpha1
  - kubernetes/typed/certificates/v1alpha1
  - kubernetes/typed/core/v1
  - kubernetes/typed/extensions/v1beta1
  - kubernetes/typed/policy/v1beta1
  - kubernetes/typed/rbac/v1alpha1
  - kubernetes/typed/storage/v1beta1
  - pkg/api
  - pkg/api/errors
  - pkg/api/install
  - pkg/api/meta
  - pkg/api/resource
  - pkg/api/v1
  - pkg/api/validation/path
  - pkg/apimachinery
  - pkg/apimachinery/announced
  - pkg/apimachinery/registered
  - pkg/apis/apps
  - pkg/apis/apps/install
  - pkg/apis/apps/v1beta1
  - pkg/apis/authentication
  - pkg/apis/authentication/install
  - pkg/apis/authentication/v1beta1
  - pkg/apis/authorization
  - pkg/apis/authorization/install
  - pkg/apis/authorization/v1beta1
  - pkg/apis/autoscaling
  - pkg/apis/autoscaling/install
  - pkg/apis/autoscaling/v1
  - pkg/apis/batch
  - pkg/apis/batch/install
  - pkg/apis/batch/v1
  - pkg/apis/batch/v2alpha1
  - pkg/apis/certificates
  - pkg/apis/certificates/install
  - pkg/apis/certificates/v1alpha1
  - pkg/apis/extensions
  - pkg/apis/extensions/install
  - pkg/apis/extensions/v1beta1
  - pkg/apis/meta/v1
  - pkg/apis/meta/v1/unstructured
  - pkg/apis/policy
  - pkg/apis/policy/install
  - pkg/apis/policy/v1beta1
  - pkg/apis/rbac
  - pkg/apis/rbac/install
  - pkg/apis/rbac/v1alpha1
  - pkg/apis/storage
  - pkg/apis/storage/install
  - pkg/apis/storage/v1beta1
  - pkg/auth/user
  - pkg/conversion
  - pkg/conversion/queryparams
  - pkg/fields
  - pkg/genericapiserver/openapi/common
  - pkg/labels
  - pkg/runtime
  - pkg/runtime/schema
  - pkg/runtime/serializer
  - pkg/runtime/serializer/json
  - pkg/runtime/serializer/protobuf
  - pkg/runtime/serializer/recognizer
  - pkg/runtime/serializer/streaming
  - pkg/runtime/serializer/versioning
  - pkg/selection
  - pkg/third_party/forked/golang/json
  - pkg/third_party/forked/golang/reflect
  - pkg/third_party/forked/golang/template
  - pkg/types
  - pkg/util
  - pkg/util/cert
  - pkg/util/clock
  - pkg/util/diff
  - pkg/util/errors
  - pkg/util/flowcontrol
  - pkg/util/framer
  - pkg/util/homedir
  - pkg/util/integer
  - pkg/util/intstr
  - pkg/util/json
  - pkg/util/jsonpath
  - pkg/util/labels
  - pkg/util/net
  - pkg/util/parsers
  - pkg/util/rand
  - pkg/util/runtime
  - pkg/util/sets
  - pkg/util/strategicpatch
  - pkg/util/uuid
  - pkg/util/validation
  - pkg/util/validation/field
  - pkg/util/wait
  - pkg/util/yaml
  - pkg/version
  - pkg/watch
  - pkg/watch/versioned
  - plugin/pkg/client/auth
  - plugin/pkg/client/auth/gcp
  - plugin/pkg/client/auth/oidc
  - rest
  - tools/auth
  - tools/cache
  - tools/clientcmd
  - tools/clientcmd/api
  - tools/clientcmd/api/latest
  - tools/clientcmd/api/v1
  - tools/metrics
  - tools/record
  - transport
testImports: []<|MERGE_RESOLUTION|>--- conflicted
+++ resolved
@@ -1,40 +1,8 @@
 hash: 022574d231097f31f15445749116066460baf4faa1fb08be588657df4aa86f07
 updated: 2016-12-13T15:15:40.515957445+01:00
 imports:
-<<<<<<< HEAD
-- name: bitbucket.org/ww/goautoneg
-  version: 75cd24fc2f2c2a2088577d12123ddee5f54e0675
-- name: github.com/auth0/go-jwt-middleware
-  version: 731fd2f34fda4c4a7c22816f2167e2d310cb1e42
-- name: github.com/aws/aws-sdk-go
-  version: c924893c38ecc04b18d7aab8a7aa561cb8b4c4cc
-  subpackages:
-  - aws
-  - aws/awserr
-  - aws/awsutil
-  - aws/client
-  - aws/client/metadata
-  - aws/corehandlers
-  - aws/credentials
-  - aws/credentials/ec2rolecreds
-  - aws/defaults
-  - aws/ec2metadata
-  - aws/request
-  - aws/session
-  - private/endpoints
-  - private/protocol/ec2query
-  - private/protocol/query/queryutil
-  - private/protocol/rest
-  - private/protocol/xml/xmlutil
-  - private/signer/v4
-  - private/waiter
-  - service/ec2
-- name: github.com/beorn7/perks
-  version: 3ac7bf7a47d159a033b107610db8a1b6575507a4
-=======
 - name: cloud.google.com/go
   version: 3b1ae45394a234c385be014e9a488f2bb6eef821
->>>>>>> b355b195
   subpackages:
   - compute/metadata
   - internal
@@ -96,8 +64,6 @@
   version: fd9ec7deca8bf46ecd2a795baaacf2b3a9be1197
 - name: github.com/ghodss/yaml
   version: 73d445a93680fa1a78ae23a5839bad48f32ba1ee
-- name: github.com/go-ini/ini
-  version: 2e44421e256d82ebbf3d4d4fcabe8930b905eff3
 - name: github.com/go-kit/kit
   version: f66b0e13579bfc5a48b9e2a94b1209c107ea1f41
   subpackages:
@@ -167,8 +133,6 @@
   version: 3ca23474a7c7203e0a0a070fd33508f6efdb9b3d
 - name: github.com/imdario/mergo
   version: 6633656539c1639d9d78127b7d47c622b5d7b6dc
-- name: github.com/jmespath/go-jmespath
-  version: 3433f3ea46d9f8019119e7dd41274e112a2359a9
 - name: github.com/inconshreveable/mousetrap
   version: 76626ae9c91c4f2a10f34cad8ce83ea42c93bb75
 - name: github.com/jonboulle/clockwork
